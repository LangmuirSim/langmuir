#ifndef CHECKPOINTER_H
#define CHECKPOINTER_H

#include <QObject>
#include <QMap>

#include "parameters.h"

namespace Langmuir
{

class World;
class KeyValueParser;

class CheckPointer : public QObject
{
    Q_OBJECT
public:

    enum Section
    {
        Parameters,
        Electrons,
        Holes,
        Defects,
        Traps,
        TrapPotentials,
        RandomState,
        FluxState
    };
    Q_ENUMS(Section)

    explicit CheckPointer(World& world, QObject *parent = 0);
<<<<<<< HEAD
    void load(const QString& fileName, ConfigurationInfo &configInfo);
    void save(const QString& fileName = "%path/%stub.bin");
=======
    void load(const QString& fileName, SimulationSiteInfo &siteInfo);
    void save(const QString& fileName = "%stub.chk");
>>>>>>> d490cc8a
    void checkStream(std::istream& stream, const QString& message = "");

private:

    std::istream& loadElectrons(std::istream &stream, ConfigurationInfo &configInfo);
    std::istream& loadHoles(std::istream &stream, ConfigurationInfo &configInfo);
    std::istream& loadDefects(std::istream &stream, ConfigurationInfo &configInfo);
    std::istream& loadTraps(std::istream &stream, ConfigurationInfo &configInfo);
    std::istream& loadTrapPotentials(std::istream &stream, ConfigurationInfo &configInfo);
    std::istream& loadFluxState(std::istream &stream, ConfigurationInfo &configInfo);
    std::istream& loadParameters(std::istream &stream);
    std::istream& loadRandomState(std::istream &stream);

    std::ostream& saveElectrons(std::ostream &stream);
    std::ostream& saveHoles(std::ostream &stream);
    std::ostream& saveDefects(std::ostream &stream);
    std::ostream& saveTraps(std::ostream &stream);
    std::ostream& saveTrapPotentials(std::ostream &stream);
    std::ostream& saveFluxState(std::ostream &stream);
    std::ostream& saveParameters(std::ostream &stream);
    std::ostream& saveRandomState(std::ostream &stream);

    World &m_world;
};

inline static std::ostream& operator<<(std::ostream& stream, QString& string)
{
    stream << string.toStdString();
    return stream;
}

inline static std::istream& operator>>(std::istream& stream, QString& string)
{
    std::string temporary;
    stream >> temporary;
    string = QString::fromStdString(temporary);
    return stream;
}

}
#endif // CHECKPOINTER_H<|MERGE_RESOLUTION|>--- conflicted
+++ resolved
@@ -31,13 +31,8 @@
     Q_ENUMS(Section)
 
     explicit CheckPointer(World& world, QObject *parent = 0);
-<<<<<<< HEAD
     void load(const QString& fileName, ConfigurationInfo &configInfo);
-    void save(const QString& fileName = "%path/%stub.bin");
-=======
-    void load(const QString& fileName, SimulationSiteInfo &siteInfo);
     void save(const QString& fileName = "%stub.chk");
->>>>>>> d490cc8a
     void checkStream(std::istream& stream, const QString& message = "");
 
 private:
