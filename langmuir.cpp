--- conflicted
+++ resolved
@@ -57,50 +57,6 @@
 
   // Find start time
   QDateTime startDateTime(QDateTime::currentDateTime());
-<<<<<<< HEAD
-  // Output a summary of all simulation parameters
-  out << "Langmuir Simulation Code\nHutchison Group\n\n"
-      << "Started: "                << startDateTime.toString("hh:mm:ss d MMMM, yyyy")
-      << "\n\nvariable.working: "   << input.workingVariable()
-      << "\nvariable.start: "       << input.start()
-      << "\nvariable.final: "       << input.final()
-      << "\nvariable.steps: "       << input.steps()
-      << "\niterations.warmup: "    << par.iterationsWarmup
-      << "\niterations.real: "      << par.iterationsReal
-      << "\niterations.print: "     << par.iterationsPrint
-      << "\niterations.traj: "      << par.iterationsTraj
-      << "\ngrid.width: "           << par.gridWidth
-      << "\ngrid.height: "          << par.gridHeight
-      << "\ngrid.depth: "           << par.gridDepth
-      << "\ngrid.charge: "          << par.gridCharge
-      << "\ninteractions.coulomb: " << par.coulomb
-      << "\ncharged.defects:  "     << par.defectsCharged
-      << "\ncharged.traps: "        << par.trapsCharged
-      << "\nz.defect:  "            << par.zDefect
-      << "\nz.trap:    "            << par.zTrap
-      << "\nvoltage.source: "       << par.voltageSource
-      << "\nvoltage.drain: "        << par.voltageDrain
-      << "\npotential.form: "       << par.potentialForm
-	  << "\npotential.averg: "      << par.potentialAVERG
-	  << "\npotential.stdev: "      << par.potentialSTDEV
-      << "\ndefect.percentage: "    << par.defectPercentage * 100.0
-      << "\ntrap.percentage: "      << par.trapPercentage * 100.0
-      << "\ncharge.percentage: "    << par.chargePercentage * 100.0
-      << "\ntemperature.kelvin: "   << par.temperatureKelvin
-      << "\ndelta.epsilon: "        << par.deltaEpsilon
-      << "\n\n";
-
-  // Now output the column titles
-  out << "#i "              << "(n)" << "\t";
-  out << "Temperature "     << "(K)" << "\t";
-  out << "Source "          << "(V)" << "\t"; 
-  out << "Drain "           << "(V)" << "\t";
-  out << "Defect "          << "(%)" << "\t";
-  out << "Trap "            << "(%)" << "\t";
-  out << "ChargeGoal "      << "(%)" << "\t";
-  out << "ChargeReached "   << "(%)" << "\t";
-  out << "ChargeTransport " << "(per iteration)" << "\n";
-=======
 
   // Output log title
   log << "Langmuir Simulation Code"       << "\n";
@@ -118,7 +74,6 @@
   out << "reached(%)";
   out << "accepted(#/step)";
   out << "\n";
->>>>>>> 4d1a9c44
   out.flush();
 
   for (int i = 0; i < input.steps(); ++i) {
