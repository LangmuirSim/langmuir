--- conflicted
+++ resolved
@@ -78,6 +78,7 @@
     if (m_parameters->gridCharge) seedCharges ();
 
     // Generate grid image
+	  if (m_parameters->outputGrid) gridImage();
     if (m_parameters->outputGrid) gridImage();
   }
 
@@ -398,44 +399,6 @@
 
   }
 
-<<<<<<< HEAD
-	void Simulation::gridImage()
-	{
-		{
-			QPrinter printer;
-			printer.setOutputFormat(QPrinter::PdfFormat);
-			printer.setOrientation(QPrinter::Landscape);
-			printer.setOutputFileName("grid" + 
-									  QString::number(m_parameters->trapPercentage * 100) + 
-									  "-" +
-									  QString::number(m_parameters->seedPercentage * 100) +
-									  ".pdf");
-			
-			QPainter painter;
-			if (! painter.begin(&printer)) //Failed to open the file
-			{
-				
-				qWarning("failed to open file, is it writable?");
-				return ;
-			}
-			
-			painter.setWindow(QRect(0,0,1024,1024));
-			painter.setBrush(Qt::blue);
-			painter.setPen(Qt::darkBlue);
-
-			for(int i = 0; i < m_world->chargedTraps()->size(); i++)
-			{
-				unsigned int rowCoord = m_grid->getRow(m_world->chargedTraps()->at(i));
-				//qDebug() << rowCoord;
-				unsigned int colCoord = m_grid->getColumn(m_world->chargedTraps()->at(i));
-				//qDebug() << colCoord;
-				painter.drawRect(colCoord,rowCoord,1,1);
-			}
-			painter.end();
-		}
-	}
-	
-=======
   void Simulation::gridImage()
   {
       {
@@ -468,7 +431,6 @@
       }
   }
 
->>>>>>> 1cf1b83d
   void Simulation::updatePotentials ()
   {
     double tPotential = 0;
